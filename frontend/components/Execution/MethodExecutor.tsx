--- conflicted
+++ resolved
@@ -4,9 +4,8 @@
 import { Play, Settings, Zap, TestTube, Loader2 } from 'lucide-react';
 import { useIDEStore, File, ContractInstance } from '@/store/ide-store';
 import { contractsApi } from '@/lib/api';
-import { parseContractMethods, MethodDefinition } from '@/utils/contractParser';
+import { parseContractMethods } from '@/utils/contractParser';
 import { generateFrontendPrompt } from '@/utils/promptGenerator';
-import { pyodideRunner } from '@/lib/pyodide-runner';
 
 interface MethodExecutorProps {
   blueprintId?: string;
@@ -14,110 +13,21 @@
   onRunTests: () => void;
 }
 
-<<<<<<< HEAD
-interface MethodParameter {
-  name: string;
-  type: string;
-  description?: string;
-  placeholder?: string;
-}
-
-interface MethodDefinition {
-  name: string;
-  description: string;
-  parameters: MethodParameter[];
-  returnType?: string;
-  decorator: 'public' | 'view';
-}
-
-export const MethodExecutor: React.FC<MethodExecutorProps> = ({ blueprintId }) => {
-=======
 export const MethodExecutor: React.FC<MethodExecutorProps> = ({ blueprintId, onCompile, onRunTests }) => {
->>>>>>> 07507cbb
   const [selectedMethod, setSelectedMethod] = useState('');
   const [parameterValues, setParameterValues] = useState<Record<string, string>>({});
   const [isExecuting, setIsExecuting] = useState(false);
   const [selectedCaller, setSelectedCaller] = useState<string>('alice');
-<<<<<<< HEAD
-  const [blueprintInfo, setBlueprintInfo] = useState<any>(null);
-  const [isLoadingMethods, setIsLoadingMethods] = useState(false);
-  const { addConsoleMessage, files, activeFileId, getContractInstance, addContractInstance } = useIDEStore();
-=======
   const { addConsoleMessage, files, activeFileId, getContractInstance, addContractInstance, isCompiling, isRunningTests } = useIDEStore();
->>>>>>> 07507cbb
-
-  // Get current file content 
+
+  // Get current file content to parse methods
   const activeFile = files.find((f: File) => f.id === activeFileId);
-  
-  // Load blueprint info using Hathor's native BlueprintInfoResource
-  useEffect(() => {
-    if (blueprintId && pyodideRunner.isReady()) {
-      // Clear old blueprint info first
-      setBlueprintInfo(null);
-      setIsLoadingMethods(true);
-      pyodideRunner.getBlueprintInfo(blueprintId)
-        .then(result => {
-          if (result.success && result.blueprintInfo) {
-            setBlueprintInfo(result.blueprintInfo);
-            console.log('✅ Loaded blueprint info:', result.blueprintInfo);
-          } else {
-            console.error('❌ Failed to load blueprint info:', result.error);
-            addConsoleMessage('error', `Failed to load contract methods: ${result.error}`);
-          }
-        })
-        .catch(error => {
-          console.error('❌ Error loading blueprint info:', error);
-          addConsoleMessage('error', `Error loading contract methods: ${error}`);
-        })
-        .finally(() => {
-          setIsLoadingMethods(false);
-        });
-    } else if (!blueprintId) {
-      // No blueprint ID, clear the info
-      setBlueprintInfo(null);
-    }
-  }, [blueprintId, addConsoleMessage]);
-
-  // Convert blueprint info to method definitions format
-  const methodDefinitions = useMemo((): MethodDefinition[] => {
-    if (!blueprintInfo) return [];
-    
-    const methods: MethodDefinition[] = [];
-    
-    // Add public methods
-    Object.entries(blueprintInfo.public_methods || {}).forEach(([name, info]: [string, any]) => {
-      methods.push({
-        name,
-        description: info.docstring || `Public method`,
-        parameters: info.args.map((arg: any): MethodParameter => ({
-          name: arg.name,
-          type: mapHathorTypeToUI(arg.type),
-          description: `${arg.name} (${arg.type})`,
-          placeholder: getPlaceholderForType(mapHathorTypeToUI(arg.type), arg.name)
-        })),
-        returnType: info.return_type,
-        decorator: 'public'
-      });
-    });
-    
-    // Add view methods
-    Object.entries(blueprintInfo.view_methods || {}).forEach(([name, info]: [string, any]) => {
-      methods.push({
-        name,
-        description: info.docstring || `View method`,
-        parameters: info.args.map((arg: any): MethodParameter => ({
-          name: arg.name,
-          type: mapHathorTypeToUI(arg.type),
-          description: `${arg.name} (${arg.type})`,
-          placeholder: getPlaceholderForType(mapHathorTypeToUI(arg.type), arg.name)
-        })),
-        returnType: info.return_type,
-        decorator: 'view'
-      });
-    });
-    
-    return methods;
-  }, [blueprintInfo]);
+
+  // Parse methods from current file
+  const methodDefinitions = useMemo(() => {
+    if (!activeFile?.content) return [];
+    return parseContractMethods(activeFile.content);
+  }, [activeFile?.content]);
 
   // Get contract instance from store (persisted across address changes)
   const contractInstance = blueprintId ? getContractInstance(blueprintId) : null;
@@ -173,64 +83,6 @@
     },
   };
 
-// Helper functions for type mapping
-function mapHathorTypeToUI(hathorType: string): string {
-  const typeMapping: Record<string, string> = {
-    'Address': 'address',
-    'TokenUid': 'tokenuid', 
-    'ContractId': 'contractid',
-    'BlueprintId': 'blueprintid',
-    'VertexId': 'vertexid',
-    'Amount': 'amount',
-    'Timestamp': 'timestamp',
-    'bytes': 'hex',
-    'int': 'int',
-    'str': 'string',
-    'float': 'float',
-    'bool': 'boolean',
-    'null': 'null'
-  };
-  
-  // Handle optional types (e.g., "str?" -> "string")
-  if (hathorType.endsWith('?')) {
-    const baseType = hathorType.slice(0, -1);
-    return typeMapping[baseType] || baseType;
-  }
-  
-  return typeMapping[hathorType] || hathorType;
-}
-
-function getPlaceholderForType(type: string, paramName: string): string {
-  switch (type) {
-    case 'address':
-      return 'Select from dropdown';
-    case 'tokenuid':
-      return 'Enter token UID (64 hex chars)';
-    case 'contractid':
-      return 'Enter contract ID (64 hex chars)';
-    case 'blueprintid':
-      return 'Enter blueprint ID (64 hex chars)';
-    case 'vertexid':
-      return 'Enter vertex ID (64 hex chars)';
-    case 'amount':
-      return 'Enter amount (e.g., 1025 = 10.25 tokens)';
-    case 'timestamp':
-      return 'Enter timestamp (e.g., 1578052800)';
-    case 'hex':
-      return 'Enter hex string (e.g., deadbeef...)';
-    case 'int':
-      return '0';
-    case 'string':
-      return `Enter ${paramName}`;
-    case 'float':
-      return '0.0';
-    case 'boolean':
-      return 'true';
-    default:
-      return `Enter ${paramName}`;
-  }
-}
-
   const handleGeneratePrompt = () => {
     if (!activeFile) {
       addConsoleMessage('error', 'No contract file loaded.');
@@ -255,7 +107,7 @@
 
     // For initialize, use blueprint ID. For other methods, use contract ID
     const targetId = selectedMethod === 'initialize' ? blueprintId : contractId;
-    
+
     if (selectedMethod !== 'initialize' && !contractId) {
       addConsoleMessage('error', 'Please initialize the contract first before calling other methods.');
       return;
@@ -267,7 +119,7 @@
     try {
       // Get current method definition
       const currentMethod = methodDefinitions.find(m => m.name === selectedMethod);
-      
+
       // Prepare arguments from parameter values
       let args: any[] = [];
       if (currentMethod?.parameters && currentMethod.parameters.length > 0) {
@@ -344,11 +196,11 @@
 
       if (result.success) {
         addConsoleMessage('success', `✅ Method '${selectedMethod}' executed successfully`);
-        
+
         // If this was initialize, capture the contract ID and store in global state
         if (selectedMethod === 'initialize' && result.result && typeof result.result === 'object' && 'contract_id' in result.result) {
           const newContractId = (result.result as any).contract_id;
-          
+
           // Create contract instance and store it in the global state
           const newInstance: ContractInstance = {
             blueprintId: blueprintId!,
@@ -356,7 +208,7 @@
             contractName: activeFile?.name.replace('.py', '') || 'Unknown',
             timestamp: new Date()
           };
-          
+
           addContractInstance(newInstance);
           addConsoleMessage('info', `Contract created with ID: ${newContractId}`);
         } else if (result.result !== undefined && result.result !== null) {
@@ -368,7 +220,7 @@
         // Show detailed error message
         const errorMessage = result.error || 'Unknown error occurred';
         addConsoleMessage('error', `❌ Method execution failed:`);
-        
+
         // Parse and display error details
         if (errorMessage.includes('AttributeError')) {
           addConsoleMessage('error', `  → ${errorMessage}`);
@@ -403,23 +255,7 @@
     );
   }
 
-<<<<<<< HEAD
-  if (isLoadingMethods) {
-    return (
-      <div className="h-full bg-gray-800 border-r border-gray-700 p-4 flex items-center justify-center">
-        <div className="text-gray-400 text-center">
-          <Settings className="mx-auto mb-2 animate-spin" size={20} />
-          <p className="text-sm">Loading contract methods...</p>
-          <p className="text-xs mt-1">Using Hathor's native method introspection</p>
-        </div>
-      </div>
-    );
-  }
-
-  if (methodDefinitions.length === 0) {
-=======
   if (methodDefinitions.length === 0 && activeFile?.type !== 'test') {
->>>>>>> 07507cbb
     return (
       <div className="h-full bg-gray-800 border-r border-gray-700 p-4 flex items-center justify-center">
         <div className="text-gray-400 text-center">
@@ -453,7 +289,7 @@
             </div>
           </div>
         )}
-        
+
         <div>
           <label className="block text-sm font-medium text-gray-300 mb-2">
             Caller Address:
@@ -485,28 +321,18 @@
           >
             {methodDefinitions.map((method) => (
               <option key={method.name} value={method.name}>
-                [{method.decorator}] {method.name}({method.parameters.length} params) → {method.returnType}
+                {method.name} - {method.description}
               </option>
             ))}
           </select>
-          {/* Show method description below dropdown */}
-          {methodDefinitions.find(m => m.name === selectedMethod)?.description && (
-            <div className="text-xs text-gray-400 mt-1 p-2 bg-gray-900 rounded">
-              {methodDefinitions.find(m => m.name === selectedMethod)?.description}
-            </div>
-          )}
         </div>
 
         {/* Parameter inputs */}
         {methodDefinitions.find(m => m.name === selectedMethod)?.parameters.map((param) => (
           <div key={param.name}>
             <label className="block text-sm font-medium text-gray-300 mb-1">
-              {param.name} <span className="text-blue-400">({param.type})</span>
-              {param.description && (
-                <span className="text-gray-400 text-xs ml-1 block">
-                  {param.description}
-                </span>
-              )}
+              {param.name} ({param.type})
+              <span className="text-gray-400 text-xs ml-1">- {param.description}</span>
             </label>
             {param.type === 'address' ? (
               <select
@@ -599,10 +425,10 @@
             ) : (
               <input
                 type={
-                  param.type === 'int' || param.type === 'amount' || param.type === 'timestamp' 
-                    ? 'number' 
-                    : param.type === 'float' 
-                      ? 'number' 
+                  param.type === 'int' || param.type === 'amount' || param.type === 'timestamp'
+                    ? 'number'
+                    : param.type === 'float'
+                      ? 'number'
                       : 'text'
                 }
                 value={parameterValues[param.name] || ''}
@@ -612,19 +438,19 @@
                 step={param.type === 'float' ? '0.1' : param.type === 'amount' || param.type === 'timestamp' ? '1' : undefined}
                 min={param.type === 'amount' || param.type === 'timestamp' ? '0' : undefined}
                 maxLength={
-                  param.type === 'tokenuid' || param.type === 'contractid' || param.type === 'blueprintid' || param.type === 'vertexid' 
-                    ? 64 
+                  param.type === 'tokenuid' || param.type === 'contractid' || param.type === 'blueprintid' || param.type === 'vertexid'
+                    ? 64
                     : undefined
                 }
                 pattern={
-                  param.type === 'tokenuid' || param.type === 'contractid' || param.type === 'blueprintid' || param.type === 'vertexid' 
-                    ? '[0-9a-fA-F]{64}' 
+                  param.type === 'tokenuid' || param.type === 'contractid' || param.type === 'blueprintid' || param.type === 'vertexid'
+                    ? '[0-9a-fA-F]{64}'
                     : param.type === 'hex'
                       ? '[0-9a-fA-F]*'
                       : undefined
                 }
                 title={
-                  param.type === 'tokenuid' || param.type === 'contractid' || param.type === 'blueprintid' || param.type === 'vertexid' 
+                  param.type === 'tokenuid' || param.type === 'contractid' || param.type === 'blueprintid' || param.type === 'vertexid'
                     ? 'Enter exactly 64 hexadecimal characters (0-9, a-f, A-F)'
                     : param.type === 'hex'
                       ? 'Enter hexadecimal characters (0-9, a-f, A-F)'
@@ -644,11 +470,10 @@
           <button
             onClick={onRunTests}
             disabled={isRunningTests || isCompiling}
-            className={`flex items-center justify-center gap-2 px-4 py-2 mb-2 rounded font-medium transition-colors ${
-              isRunningTests || isCompiling
-                ? 'bg-gray-700 text-gray-400 cursor-not-allowed'
-                : 'bg-purple-600 text-white hover:bg-purple-700'
-            }`}
+            className={`flex items-center justify-center gap-2 px-4 py-2 mb-2 rounded font-medium transition-colors ${isRunningTests || isCompiling
+              ? 'bg-gray-700 text-gray-400 cursor-not-allowed'
+              : 'bg-purple-600 text-white hover:bg-purple-700'
+              }`}
           >
             {isRunningTests ? (
               <Loader2 size={16} className="animate-spin" />
@@ -664,11 +489,10 @@
           <button
             onClick={onCompile}
             disabled={isCompiling || isExecuting || isRunningTests}
-            className={`flex items-center justify-center gap-2 px-4 py-2 mb-2 rounded font-medium transition-colors ${
-              isCompiling || isExecuting || isRunningTests
-                ? 'bg-gray-700 text-gray-400 cursor-not-allowed'
-                : 'bg-blue-600 text-white hover:bg-blue-700'
-            }`}
+            className={`flex items-center justify-center gap-2 px-4 py-2 mb-2 rounded font-medium transition-colors ${isCompiling || isExecuting || isRunningTests
+              ? 'bg-gray-700 text-gray-400 cursor-not-allowed'
+              : 'bg-blue-600 text-white hover:bg-blue-700'
+              }`}
           >
             {isCompiling ? (
               <Loader2 size={16} className="animate-spin" />
@@ -684,11 +508,10 @@
           <button
             onClick={handleExecute}
             disabled={isExecuting || isCompiling || isRunningTests}
-            className={`flex items-center justify-center gap-2 px-4 py-2 rounded font-medium transition-colors ${
-              isExecuting || isCompiling || isRunningTests
-                ? 'bg-gray-700 text-gray-400 cursor-not-allowed'
-                : 'bg-green-600 text-white hover:bg-green-700'
-            }`}
+            className={`flex items-center justify-center gap-2 px-4 py-2 rounded font-medium transition-colors ${isExecuting || isCompiling || isRunningTests
+              ? 'bg-gray-700 text-gray-400 cursor-not-allowed'
+              : 'bg-green-600 text-white hover:bg-green-700'
+              }`}
           >
             {isExecuting ? (
               <Loader2 size={16} className="animate-spin" />

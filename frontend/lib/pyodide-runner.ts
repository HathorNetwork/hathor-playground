--- conflicted
+++ resolved
@@ -406,104 +406,7 @@
     print(f"❌ Failed to import Runner: {e}")
     raise e
 
-<<<<<<< HEAD
-def _create_address_from_hex(hex_str):
-    """Convert hex string to 25-byte address"""
-    # Ensure we always return bytes, not Address objects
-    if len(hex_str) == 50:  # 25 bytes
-        return bytes.fromhex(hex_str)
-    elif len(hex_str) == 64:  # 32 bytes, truncate to 25
-        return bytes.fromhex(hex_str[:50])
-    else:
-        raise ValueError(f"Invalid address length: {len(hex_str)} chars")
-
-def _convert_frontend_args(args_json, kwargs_json):
-    """Convert JSON strings from frontend to Python objects with proper Hathor type conversion"""
-    import json
-    from hathor.nanocontracts.types import TokenUid, ContractId, VertexId, Amount, Timestamp, Address
-    
-    def convert_value(value):
-        """Convert frontend values to proper Hathor types"""
-        if isinstance(value, str):
-            # Check if it's a 64-char hex string (32 bytes)
-            if len(value) == 64 and all(c in '0123456789abcdefABCDEF' for c in value):
-                return bytes.fromhex(value)
-            # Check if it's a 50-char hex string (25 bytes - address)  
-            elif len(value) == 50 and all(c in '0123456789abcdefABCDEF' for c in value):
-                return bytes.fromhex(value)
-        return value
-    
-    # Parse JSON strings
-    args = json.loads(args_json) if args_json else []
-    kwargs = json.loads(kwargs_json) if kwargs_json else {}
-    
-    # Convert args
-    converted_args = [convert_value(arg) for arg in args]
-    
-    # Convert kwargs
-    converted_kwargs = {k: convert_value(v) for k, v in kwargs.items()}
-    
-    print(f"Converted args from frontend: {converted_args}")
-    print(f"Converted kwargs from frontend: {converted_kwargs}")
-    
-    return converted_args, converted_kwargs
-
-def _create_context(
-    caller_address_hex=None,
-    actions=None,
-    vertex=None,
-    timestamp=None
-):
-    """Create context for contract execution using real Hathor Context"""
-    from hathor.nanocontracts.context import Context
-    from hathor.nanocontracts.types import Address, VertexId
-    from hathor.nanocontracts.vertex_data import BlockData, VertexData
-    
-    # Handle caller_id
-    if caller_address_hex:
-        caller_hash = _create_address_from_hex(caller_address_hex)
-        caller_id = Address(caller_hash)
-    else:
-        # Generate random address if none provided (like gen_random_address())
-        import random
-        random_hash = random.randbytes(25)  # 25-byte address
-        caller_id = Address(random_hash)
-    
-    # Handle vertex_data - use provided vertex or create minimal one
-    if vertex:
-        vertex_data = VertexData.create_from_vertex(vertex)
-    else:
-        # Create minimal vertex for VertexData.create_from_vertex()
-        from hathor.transaction import Transaction
-        
-        # Create a minimal transaction as vertex
-        minimal_vertex = Transaction(
-            hash=b'\\x00' * 32,
-            timestamp=timestamp or int(__import__('time').time()),
-            version=1,
-            weight=1.0,
-            inputs=[],
-            outputs=[],
-            parents=[]
-        )
-        vertex_data = VertexData.create_from_vertex(minimal_vertex)
-    
-    # Create block_data following the unittest pattern
-    block_data = BlockData(
-        hash=VertexId(b'\\x00' * 32),  # Empty hash like in unittest
-        timestamp=timestamp or int(__import__('time').time()),
-        height=0
-    )
-    
-    return Context(
-        caller_id=caller_id,
-        vertex_data=vertex_data,
-        block_data=block_data,
-        actions=Context.__group_actions__(actions or ()),  # Group provided or empty actions
-    )
-=======
 # Helper functions are now loaded from shared utilities
->>>>>>> 07507cbb
 
 print("✅ Real Hathor SDK environment loaded successfully")
 `);
@@ -865,185 +768,6 @@
     return this.isInitialized;
   }
 
-<<<<<<< HEAD
-  /**
-   * Get blueprint information using Hathor's native BlueprintInfoResource
-   * This provides proper method signatures, parameter types, and docstrings
-   */
-  async getBlueprintInfo(blueprintId: string): Promise<{
-    success: boolean;
-    blueprintInfo?: {
-      id: string;
-      name: string;
-      attributes: Record<string, string>;
-      public_methods: Record<string, {
-        args: { name: string; type: string }[];
-        return_type: string;
-        docstring: string | null;
-      }>;
-      view_methods: Record<string, {
-        args: { name: string; type: string }[];
-        return_type: string;
-        docstring: string | null;
-      }>;
-      docstring: string | null;
-    };
-    error?: string;
-  }> {
-    if (!this.pyodide) {
-      await this.initialize();
-      if (!this.pyodide) throw new Error('Failed to initialize Pyodide');
-    }
-
-    try {
-      const result = this.pyodide.runPython(`
-try:
-    # Import BlueprintInfoResource and related modules
-    from hathor.nanocontracts.resources.blueprint import BlueprintInfoResource
-    from hathor.nanocontracts.types import blueprint_id_from_bytes
-    from hathor.nanocontracts.exception import BlueprintDoesNotExist
-    import inspect
-    import builtins
-    import types
-    import typing
-    from hathor.nanocontracts import types as nc_types
-    from hathor.nanocontracts.blueprint import NC_FIELDS_ATTR
-    from hathor.nanocontracts.context import Context
-    from hathor.nanocontracts.utils import is_nc_public_method, is_nc_view_method
-    
-    print(f"🔍 Getting blueprint info for: ${blueprintId}")
-    
-    # Create a BlueprintInfoResource instance with mock manager
-    class MockManager:
-        def __init__(self):
-            self.tx_storage = tx_storage
-    
-    mock_manager = MockManager()
-    blueprint_resource = BlueprintInfoResource(mock_manager)
-    
-    # Convert blueprint ID from hex string to blueprint_id type
-    blueprint_id = blueprint_id_from_bytes(bytes.fromhex('${blueprintId}'))
-    
-    # Get blueprint class from storage
-    try:
-        blueprint_class = tx_storage.get_blueprint_class(blueprint_id)
-        print(f"✓ Found blueprint class: {blueprint_class.__name__}")
-    except BlueprintDoesNotExist:
-        raise Exception(f"Blueprint not found: ${blueprintId}")
-    
-    # Extract attributes/fields
-    attributes = {}
-    fields = getattr(blueprint_class, NC_FIELDS_ATTR, {})
-    for name, _type in fields.items():
-        attributes[name] = blueprint_resource.get_type_name(_type)
-    
-    # Extract methods using the same logic as BlueprintInfoResource
-    public_methods = {}
-    view_methods = {}
-    skip_methods = {'__init__'}
-    
-    for name, method in inspect.getmembers(blueprint_class, predicate=inspect.isfunction):
-        if name in skip_methods:
-            continue
-
-        if not (is_nc_public_method(method) or is_nc_view_method(method)):
-            continue
-
-        method_args = []
-        argspec = inspect.getfullargspec(method)
-        
-        # Process arguments, skipping 'self' and 'ctx: Context'
-        for arg_name in argspec.args[1:]:  # Skip 'self'
-            if arg_name in argspec.annotations:
-                arg_type = argspec.annotations[arg_name]
-                if arg_type is Context:
-                    continue  # Skip Context parameter
-                method_args.append({
-                    'name': arg_name,
-                    'type': blueprint_resource.get_type_name(arg_type)
-                })
-            else:
-                # If no type annotation, treat as string
-                method_args.append({
-                    'name': arg_name,
-                    'type': 'str'
-                })
-
-        return_type = argspec.annotations.get('return', None)
-        method_info = {
-            'args': method_args,
-            'return_type': blueprint_resource.get_type_name(return_type) if return_type else 'null',
-            'docstring': inspect.getdoc(method)
-        }
-
-        if is_nc_public_method(method):
-            public_methods[name] = method_info
-
-        if is_nc_view_method(method):
-            view_methods[name] = method_info
-    
-    blueprint_info = {
-        'id': '${blueprintId}',
-        'name': blueprint_class.__name__,
-        'attributes': attributes,
-        'public_methods': public_methods,
-        'view_methods': view_methods,
-        'docstring': inspect.getdoc(blueprint_class)
-    }
-    
-    result = {
-        'success': True,
-        'blueprintInfo': blueprint_info
-    }
-    
-    print(f"✓ Extracted {len(public_methods)} public methods and {len(view_methods)} view methods")
-    
-    # Debug: Show the initialize method signature
-    if 'initialize' in public_methods:
-        init_method = public_methods['initialize']
-        print(f"📝 Initialize method signature:")
-        print(f"  Args: {[arg['name'] + ':' + arg['type'] for arg in init_method['args']]}")
-        print(f"  Return type: {init_method['return_type']}")
-        print(f"  Docstring: {init_method['docstring']}")
-    else:
-        print("❌ No initialize method found in public_methods")
-    
-except Exception as e:
-    import traceback
-    traceback_str = traceback.format_exc()
-    print(f"❌ Blueprint info extraction failed: {e}")
-    print(f"❌ Full traceback: {traceback_str}")
-    result = {
-        'success': False,
-        'error': str(e),
-        'traceback': traceback_str
-    }
-
-import json
-json.dumps(result)
-`);
-
-      const blueprintResult = JSON.parse(result);
-      
-      if (blueprintResult.success) {
-        console.log(`✅ Got blueprint info for ${blueprintId}:`, blueprintResult.blueprintInfo);
-        return { 
-          success: true, 
-          blueprintInfo: blueprintResult.blueprintInfo 
-        };
-      } else {
-        console.error(`❌ Failed to get blueprint info:`, blueprintResult.error);
-        return { 
-          success: false, 
-          error: blueprintResult.error 
-        };
-      }
-    } catch (error) {
-      console.error('❌ Blueprint info extraction error:', error);
-      return { 
-        success: false, 
-        error: String(error) 
-=======
   async runTests(testContent: string, testFileName: string = 'test_file.py'): Promise<ExecutionResult> {
     if (!this.pyodide) {
       await this.initialize();
@@ -1194,7 +918,6 @@
         success: false,
         error: error.message || 'Unknown error during test execution',
         output: `Test execution failed: ${error.message || error}`
->>>>>>> 07507cbb
       };
     }
   }
